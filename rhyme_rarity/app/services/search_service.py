--- conflicted
+++ resolved
@@ -2175,7 +2175,6 @@
                 )
                 details.append(f"Context signatures: {context_text}")
 
-<<<<<<< HEAD
             gate_mode = entry.get("threshold_gate")
             if gate_mode:
                 details.append(
@@ -2188,8 +2187,6 @@
                     except (TypeError, ValueError):
                         pass
 
-=======
->>>>>>> 25d24e51
             return details
 
         source_profile = rhymes.get("source_profile") or {}
@@ -2255,7 +2252,7 @@
 
         def _collect_details(entry: Dict[str, Any], key: str) -> List[str]:
             details = list(_format_entry(entry))
-<<<<<<< HEAD
+
             weakness = entry.get("llm_weakness_type")
             if weakness:
                 details.append(
@@ -2264,8 +2261,7 @@
             depth = entry.get("cultural_depth")
             if depth:
                 details.append(f"Cultural depth: {depth}")
-=======
->>>>>>> 25d24e51
+
             if key == "rap_db":
                 artist = entry.get("artist")
                 song = entry.get("song")
