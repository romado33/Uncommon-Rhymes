--- conflicted
+++ resolved
@@ -55,7 +55,6 @@
     def _update_latest_snapshot_locked(self) -> None:
         self._latest_snapshot = deepcopy(self._build_snapshot_locked())
 
-<<<<<<< HEAD
     def _listeners_snapshot(self) -> Tuple[TelemetryListener, ...]:
         with self._lock:
             return tuple(self._listeners)
@@ -67,16 +66,12 @@
             except Exception:
                 continue
 
-=======
->>>>>>> 244e8d8a
     def now(self) -> float:
         """Return the current monotonic time used for telemetry measurements."""
-
         return float(self._time_fn())
 
     def start_trace(self, name: str) -> int:
         """Reset telemetry state and start a new trace."""
-
         with self._lock:
             self._trace_id += 1
             self._reset_state()
@@ -84,7 +79,6 @@
             self._metadata["trace_name"] = name
             self._metadata["start_time"] = self.now()
             self._update_latest_snapshot_locked()
-<<<<<<< HEAD
             trace_id = self._trace_id
 
         self._notify_listeners(
@@ -92,9 +86,6 @@
             {"trace_id": trace_id, "name": name},
         )
         return trace_id
-=======
-            return self._trace_id
->>>>>>> 244e8d8a
 
     def _record_timing(
         self,
@@ -130,14 +121,11 @@
 
             self._update_latest_snapshot_locked()
 
-<<<<<<< HEAD
         self._notify_listeners(
             "timing",
             {"name": name, "duration": duration, "metadata": metadata},
         )
 
-=======
->>>>>>> 244e8d8a
     @contextmanager
     def timer(
         self,
@@ -145,7 +133,6 @@
         metadata: Optional[Dict[str, Any]] = None,
     ) -> Iterator[Dict[str, Any]]:
         """Context manager that records a timing measurement for ``name``."""
-
         payload: Dict[str, Any] = dict(metadata) if metadata else {}
         start = self.now()
         self._notify_listeners(
@@ -164,15 +151,12 @@
         metadata: Optional[Dict[str, Any]] = None,
     ) -> None:
         """Record an explicit timing measurement with optional metadata."""
-
         self._record_timing(name, duration, metadata)
 
     def increment(self, name: str, amount: float = 1.0) -> None:
         """Increment a counter by ``amount`` (defaults to one)."""
-
         value = float(amount)
         with self._lock:
-<<<<<<< HEAD
             self._counters[name] = self._counters.get(name, 0.0) + value
             current_value = self._counters[name]
             self._update_latest_snapshot_locked()
@@ -181,28 +165,19 @@
             "counter",
             {"name": name, "delta": value, "value": current_value},
         )
-=======
-            self._counters[name] = self._counters.get(name, 0.0) + float(amount)
-            self._update_latest_snapshot_locked()
->>>>>>> 244e8d8a
 
     record_counter = increment
 
     def annotate(self, key: str, value: Any) -> None:
         """Attach arbitrary metadata to the current trace."""
-
         with self._lock:
             self._metadata[key] = value
             self._update_latest_snapshot_locked()
-<<<<<<< HEAD
 
         self._notify_listeners("metadata", {"key": key, "value": value})
-=======
->>>>>>> 244e8d8a
 
     def snapshot(self) -> Dict[str, Any]:
         """Capture the current telemetry data for the active trace."""
-
         with self._lock:
             snapshot = self._build_snapshot_locked()
             self._latest_snapshot = deepcopy(snapshot)
@@ -210,7 +185,6 @@
 
     def latest_snapshot(self) -> Dict[str, Any]:
         """Return the most recently recorded snapshot, if available."""
-
         with self._lock:
             if not self._latest_snapshot:
                 return {}
@@ -218,13 +192,11 @@
 
     def add_listener(self, listener: TelemetryListener) -> None:
         """Register ``listener`` to receive telemetry events."""
-
         with self._lock:
             self._listeners.append(listener)
 
     def remove_listener(self, listener: TelemetryListener) -> None:
         """Remove a telemetry listener when it is no longer needed."""
-
         with self._lock:
             self._listeners = [entry for entry in self._listeners if entry is not listener]
 
